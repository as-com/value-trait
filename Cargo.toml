[package]
name = "value-trait"
version = "0.2.4-alpha.0"
authors = ["Heinz N. Gies <heinz@licenser.net>"]
edition = "2018"
license = "Apache-2.0/MIT"
description = "Traits to deal with JSONesque values"

# See more keys and their definitions at https://doc.rust-lang.org/cargo/reference/manifest.html

[dependencies]
itoa = { version = "0.4", features = ["i128"] }
ryu = "1"
<<<<<<< HEAD
halfbrown = { git = "https://github.com/as-com/halfbrown.git", branch = "master" }
float-cmp = "0.7"
=======
halfbrown = "0.1"
float-cmp = "0.8"
>>>>>>> af51bfbb

[features]
# Support for 128 bit integers
128bit = []

# Support for custom types
<<<<<<< HEAD
custom-types = []

preserve_order = ["halfbrown/indexmap", "halfbrown/ahash"]

neon = []
=======
custom-types = []
>>>>>>> af51bfbb
<|MERGE_RESOLUTION|>--- conflicted
+++ resolved
@@ -11,25 +11,14 @@
 [dependencies]
 itoa = { version = "0.4", features = ["i128"] }
 ryu = "1"
-<<<<<<< HEAD
 halfbrown = { git = "https://github.com/as-com/halfbrown.git", branch = "master" }
-float-cmp = "0.7"
-=======
-halfbrown = "0.1"
 float-cmp = "0.8"
->>>>>>> af51bfbb
 
 [features]
 # Support for 128 bit integers
 128bit = []
 
 # Support for custom types
-<<<<<<< HEAD
 custom-types = []
 
-preserve_order = ["halfbrown/indexmap", "halfbrown/ahash"]
-
-neon = []
-=======
-custom-types = []
->>>>>>> af51bfbb
+preserve_order = ["halfbrown/indexmap", "halfbrown/ahash"]