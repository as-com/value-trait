[package]
name = "value-trait"
version = "0.2.10-alpha.0"
authors = ["Heinz N. Gies <heinz@licenser.net>"]
edition = "2018"
license = "Apache-2.0/MIT"
description = "Traits to deal with JSONesque values"
repository = "https://github.com/simd-lite/value-trait"
readme = "README.md"
documentation = "https://docs.rs/value-trait"
rust-version = "1.49"


[dependencies]
itoa = { version = "0.4", features = ["i128"] }
ryu = "1"
<<<<<<< HEAD
halfbrown = { git = "https://github.com/as-com/halfbrown.git", branch = "master" }
float-cmp = "0.8"
=======
halfbrown = "0.1"
float-cmp = "0.9"

abi_stable = { version = "0.10.3", optional = true, default-features = false }
>>>>>>> 772fb549

[features]
# Support for 128 bit integers
128bit = []

# Support for custom types
custom-types = []

<<<<<<< HEAD
preserve_order = ["halfbrown/indexmap", "halfbrown/ahash"]
=======
# Support for abi-stable's `StableAbi` implementation
c-abi = ["abi_stable"]
>>>>>>> 772fb549
<|MERGE_RESOLUTION|>--- conflicted
+++ resolved
@@ -5,7 +5,7 @@
 edition = "2018"
 license = "Apache-2.0/MIT"
 description = "Traits to deal with JSONesque values"
-repository = "https://github.com/simd-lite/value-trait"
+repository = "https://github.com/as-com/value-trait"
 readme = "README.md"
 documentation = "https://docs.rs/value-trait"
 rust-version = "1.49"
@@ -14,15 +14,10 @@
 [dependencies]
 itoa = { version = "0.4", features = ["i128"] }
 ryu = "1"
-<<<<<<< HEAD
 halfbrown = { git = "https://github.com/as-com/halfbrown.git", branch = "master" }
-float-cmp = "0.8"
-=======
-halfbrown = "0.1"
 float-cmp = "0.9"
 
 abi_stable = { version = "0.10.3", optional = true, default-features = false }
->>>>>>> 772fb549
 
 [features]
 # Support for 128 bit integers
@@ -31,9 +26,7 @@
 # Support for custom types
 custom-types = []
 
-<<<<<<< HEAD
 preserve_order = ["halfbrown/indexmap", "halfbrown/ahash"]
-=======
+
 # Support for abi-stable's `StableAbi` implementation
-c-abi = ["abi_stable"]
->>>>>>> 772fb549
+c-abi = ["abi_stable"]